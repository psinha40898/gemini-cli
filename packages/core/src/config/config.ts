/**
 * @license
 * Copyright 2025 Google LLC
 * SPDX-License-Identifier: Apache-2.0
 */

import * as path from 'node:path';
import process from 'node:process';
import type {
  ContentGenerator,
  ContentGeneratorConfig,
} from '../core/contentGenerator.js';
import {
  AuthType,
  createContentGenerator,
  createContentGeneratorConfig,
} from '../core/contentGenerator.js';
import { PromptRegistry } from '../prompts/prompt-registry.js';
import { ToolRegistry } from '../tools/tool-registry.js';
import { LSTool } from '../tools/ls.js';
import { ReadFileTool } from '../tools/read-file.js';
import { GrepTool } from '../tools/grep.js';
import { canUseRipgrep, RipGrepTool } from '../tools/ripGrep.js';
import { GlobTool } from '../tools/glob.js';
import { EditTool } from '../tools/edit.js';
import { SmartEditTool } from '../tools/smart-edit.js';
import { ShellTool } from '../tools/shell.js';
import { WriteFileTool } from '../tools/write-file.js';
import { WebFetchTool } from '../tools/web-fetch.js';
import { ReadManyFilesTool } from '../tools/read-many-files.js';
import { MemoryTool, setGeminiMdFilename } from '../tools/memoryTool.js';
import { WebSearchTool } from '../tools/web-search.js';
import { GeminiClient } from '../core/client.js';
import { BaseLlmClient } from '../core/baseLlmClient.js';
import { FileDiscoveryService } from '../services/fileDiscoveryService.js';
import { GitService } from '../services/gitService.js';
import type { TelemetryTarget } from '../telemetry/index.js';
import {
  initializeTelemetry,
  DEFAULT_TELEMETRY_TARGET,
  DEFAULT_OTLP_ENDPOINT,
  uiTelemetryService,
} from '../telemetry/index.js';
import { tokenLimit } from '../core/tokenLimits.js';
import {
  DEFAULT_GEMINI_EMBEDDING_MODEL,
  DEFAULT_GEMINI_FLASH_MODEL,
  DEFAULT_GEMINI_MODEL,
  DEFAULT_GEMINI_MODEL_AUTO,
  DEFAULT_THINKING_MODE,
} from './models.js';
import { shouldAttemptBrowserLaunch } from '../utils/browser.js';
import type { MCPOAuthConfig } from '../mcp/oauth-provider.js';
import { ideContextStore } from '../ide/ideContext.js';
import { WriteTodosTool } from '../tools/write-todos.js';
import type { FileSystemService } from '../services/fileSystemService.js';
import { StandardFileSystemService } from '../services/fileSystemService.js';
import { logRipgrepFallback } from '../telemetry/loggers.js';
import { RipgrepFallbackEvent } from '../telemetry/types.js';
import type { FallbackModelHandler } from '../fallback/types.js';
import { ModelRouterService } from '../routing/modelRouterService.js';
import { OutputFormat } from '../output/types.js';

// Re-export OAuth config type
export type { MCPOAuthConfig, AnyToolInvocation };
import type { AnyToolInvocation } from '../tools/tools.js';
import { WorkspaceContext } from '../utils/workspaceContext.js';
import { Storage } from './storage.js';
import type { ShellExecutionConfig } from '../services/shellExecutionService.js';
import { FileExclusions } from '../utils/ignorePatterns.js';
import type { EventEmitter } from 'node:events';
import { MessageBus } from '../confirmation-bus/message-bus.js';
import { PolicyEngine } from '../policy/policy-engine.js';
import type { PolicyEngineConfig } from '../policy/types.js';
import type { UserTierId } from '../code_assist/types.js';
import { AgentRegistry } from '../agents/registry.js';
import { setGlobalProxy } from '../utils/fetch.js';
import { SubagentToolWrapper } from '../agents/subagent-tool-wrapper.js';

export enum ApprovalMode {
  DEFAULT = 'default',
  AUTO_EDIT = 'autoEdit',
  YOLO = 'yolo',
}

export interface AccessibilitySettings {
  disableLoadingPhrases?: boolean;
  screenReader?: boolean;
}

export interface BugCommandSettings {
  urlTemplate: string;
}

export interface SummarizeToolOutputSettings {
  tokenBudget?: number;
}

export interface TelemetrySettings {
  enabled?: boolean;
  target?: TelemetryTarget;
  otlpEndpoint?: string;
  otlpProtocol?: 'grpc' | 'http';
  logPrompts?: boolean;
  outfile?: string;
  useCollector?: boolean;
}

export interface OutputSettings {
  format?: OutputFormat;
}

export interface CodebaseInvestigatorSettings {
  enabled?: boolean;
  maxNumTurns?: number;
  maxTimeMinutes?: number;
  thinkingBudget?: number;
  model?: string;
}

/**
 * All information required in CLI to handle an extension. Defined in Core so
 * that the collection of loaded, active, and inactive extensions can be passed
 * around on the config object though Core does not use this information
 * directly.
 */
export interface GeminiCLIExtension {
  name: string;
  version: string;
  isActive: boolean;
  path: string;
  installMetadata?: ExtensionInstallMetadata;
  mcpServers?: Record<string, MCPServerConfig>;
  contextFiles: string[];
  excludeTools?: string[];
  id: string;
}

export interface ExtensionInstallMetadata {
  source: string;
  type: 'git' | 'local' | 'link' | 'github-release';
  releaseTag?: string; // Only present for github-release installs.
  ref?: string;
  autoUpdate?: boolean;
  allowPreRelease?: boolean;
}

import type { FileFilteringOptions } from './constants.js';
import {
  DEFAULT_FILE_FILTERING_OPTIONS,
  DEFAULT_MEMORY_FILE_FILTERING_OPTIONS,
} from './constants.js';
import { debugLogger } from '../utils/debugLogger.js';
import {
  type ExtensionLoader,
  SimpleExtensionLoader,
} from '../utils/extensionLoader.js';

export type { FileFilteringOptions };
export {
  DEFAULT_FILE_FILTERING_OPTIONS,
  DEFAULT_MEMORY_FILE_FILTERING_OPTIONS,
};

export const DEFAULT_TRUNCATE_TOOL_OUTPUT_THRESHOLD = 4_000_000;
export const DEFAULT_TRUNCATE_TOOL_OUTPUT_LINES = 1000;

export class MCPServerConfig {
  constructor(
    // For stdio transport
    readonly command?: string,
    readonly args?: string[],
    readonly env?: Record<string, string>,
    readonly cwd?: string,
    // For sse transport
    readonly url?: string,
    // For streamable http transport
    readonly httpUrl?: string,
    readonly headers?: Record<string, string>,
    // For websocket transport
    readonly tcp?: string,
    // Common
    readonly timeout?: number,
    readonly trust?: boolean,
    // Metadata
    readonly description?: string,
    readonly includeTools?: string[],
    readonly excludeTools?: string[],
    readonly extension?: GeminiCLIExtension,
    // OAuth configuration
    readonly oauth?: MCPOAuthConfig,
    readonly authProviderType?: AuthProviderType,
    // Service Account Configuration
    /* targetAudience format: CLIENT_ID.apps.googleusercontent.com */
    readonly targetAudience?: string,
    /* targetServiceAccount format: <service-account-name>@<project-num>.iam.gserviceaccount.com */
    readonly targetServiceAccount?: string,
  ) {}
}

export enum AuthProviderType {
  DYNAMIC_DISCOVERY = 'dynamic_discovery',
  GOOGLE_CREDENTIALS = 'google_credentials',
  SERVICE_ACCOUNT_IMPERSONATION = 'service_account_impersonation',
}

export interface SandboxConfig {
  command: 'docker' | 'podman' | 'sandbox-exec';
  image: string;
}

export interface ConfigParameters {
  sessionId: string;
  embeddingModel?: string;
  sandbox?: SandboxConfig;
  targetDir: string;
  debugMode: boolean;
  question?: string;

  coreTools?: string[];
  allowedTools?: string[];
  excludeTools?: string[];
  toolDiscoveryCommand?: string;
  toolCallCommand?: string;
  mcpServerCommand?: string;
  mcpServers?: Record<string, MCPServerConfig>;
  userMemory?: string;
  geminiMdFileCount?: number;
  geminiMdFilePaths?: string[];
  approvalMode?: ApprovalMode;
  showMemoryUsage?: boolean;
  contextFileName?: string | string[];
  accessibility?: AccessibilitySettings;
  telemetry?: TelemetrySettings;
  usageStatisticsEnabled?: boolean;
  fileFiltering?: {
    respectGitIgnore?: boolean;
    respectGeminiIgnore?: boolean;
    enableRecursiveFileSearch?: boolean;
    disableFuzzySearch?: boolean;
  };
  checkpointing?: boolean;
  proxy?: string;
  cwd: string;
  fileDiscoveryService?: FileDiscoveryService;
  includeDirectories?: string[];
  bugCommand?: BugCommandSettings;
  model: string;
  maxSessionTurns?: number;
  experimentalZedIntegration?: boolean;
  listExtensions?: boolean;
  extensionLoader?: ExtensionLoader;
  enabledExtensions?: string[];
  enableExtensionReloading?: boolean;
  blockedMcpServers?: Array<{ name: string; extensionName: string }>;
  noBrowser?: boolean;
  summarizeToolOutput?: Record<string, SummarizeToolOutputSettings>;
  folderTrust?: boolean;
  ideMode?: boolean;
  loadMemoryFromIncludeDirectories?: boolean;
<<<<<<< HEAD
  chatCompression?: ChatCompressionSettings;
  autoFallback?: {
    enabled: boolean;
    type: 'gemini-api-key' | 'vertex-ai';
  };
=======
  compressionThreshold?: number;
>>>>>>> d7243fb8
  interactive?: boolean;
  trustedFolder?: boolean;
  useRipgrep?: boolean;
  enableInteractiveShell?: boolean;
  skipNextSpeakerCheck?: boolean;
  shellExecutionConfig?: ShellExecutionConfig;
  extensionManagement?: boolean;
  enablePromptCompletion?: boolean;
  truncateToolOutputThreshold?: number;
  truncateToolOutputLines?: number;
  enableToolOutputTruncation?: boolean;
  eventEmitter?: EventEmitter;
  useSmartEdit?: boolean;
  useWriteTodos?: boolean;
  policyEngineConfig?: PolicyEngineConfig;
  output?: OutputSettings;
  useModelRouter?: boolean;
  enableMessageBusIntegration?: boolean;
  disableModelRouterForAuth?: AuthType[];
  codebaseInvestigatorSettings?: CodebaseInvestigatorSettings;
  continueOnFailedApiCall?: boolean;
  retryFetchErrors?: boolean;
  enableShellOutputEfficiency?: boolean;
  fakeResponses?: string;
  recordResponses?: string;
  ptyInfo?: string;
  disableYoloMode?: boolean;
}

export class Config {
  private toolRegistry!: ToolRegistry;
  private promptRegistry!: PromptRegistry;
  private agentRegistry!: AgentRegistry;
  private readonly sessionId: string;
  private fileSystemService: FileSystemService;
  private contentGeneratorConfig!: ContentGeneratorConfig;
  private contentGenerator!: ContentGenerator;
  private readonly embeddingModel: string;
  private readonly sandbox: SandboxConfig | undefined;
  private readonly targetDir: string;
  private workspaceContext: WorkspaceContext;
  private readonly debugMode: boolean;
  private readonly question: string | undefined;

  private readonly coreTools: string[] | undefined;
  private readonly allowedTools: string[] | undefined;
  private readonly excludeTools: string[] | undefined;
  private readonly toolDiscoveryCommand: string | undefined;
  private readonly toolCallCommand: string | undefined;
  private readonly mcpServerCommand: string | undefined;
  private mcpServers: Record<string, MCPServerConfig> | undefined;
  private userMemory: string;
  private geminiMdFileCount: number;
  private geminiMdFilePaths: string[];
  private approvalMode: ApprovalMode;
  private readonly showMemoryUsage: boolean;
  private readonly accessibility: AccessibilitySettings;
  private readonly telemetrySettings: TelemetrySettings;
  private readonly usageStatisticsEnabled: boolean;
  private geminiClient!: GeminiClient;
  private baseLlmClient!: BaseLlmClient;
  private modelRouterService: ModelRouterService;
  private readonly fileFiltering: {
    respectGitIgnore: boolean;
    respectGeminiIgnore: boolean;
    enableRecursiveFileSearch: boolean;
    disableFuzzySearch: boolean;
  };
  private fileDiscoveryService: FileDiscoveryService | null = null;
  private gitService: GitService | undefined = undefined;
  private readonly checkpointing: boolean;
  private readonly proxy: string | undefined;
  private readonly cwd: string;
  private readonly bugCommand: BugCommandSettings | undefined;
  private model: string;
  private readonly noBrowser: boolean;
  private readonly folderTrust: boolean;
  private ideMode: boolean;

  private inFallbackMode = false;
  private readonly maxSessionTurns: number;
  private readonly listExtensions: boolean;
  private readonly _extensionLoader: ExtensionLoader;
  private readonly _enabledExtensions: string[];
  private readonly enableExtensionReloading: boolean;
  private readonly _blockedMcpServers: Array<{
    name: string;
    extensionName: string;
  }>;
  fallbackModelHandler?: FallbackModelHandler;
  private quotaErrorOccurred: boolean = false;
  private readonly summarizeToolOutput:
    | Record<string, SummarizeToolOutputSettings>
    | undefined;
  private readonly experimentalZedIntegration: boolean = false;
  private readonly loadMemoryFromIncludeDirectories: boolean = false;
  private readonly compressionThreshold: number | undefined;
  private readonly interactive: boolean;
  private readonly ptyInfo: string;
  private readonly trustedFolder: boolean | undefined;
  private readonly useRipgrep: boolean;
  private readonly enableInteractiveShell: boolean;
  private readonly skipNextSpeakerCheck: boolean;
  private shellExecutionConfig: ShellExecutionConfig;
  private readonly extensionManagement: boolean = true;
  private readonly enablePromptCompletion: boolean = false;
  private readonly truncateToolOutputThreshold: number;
  private readonly truncateToolOutputLines: number;
  private readonly enableToolOutputTruncation: boolean;
  private initialized: boolean = false;
  readonly storage: Storage;
  private readonly fileExclusions: FileExclusions;
  private readonly eventEmitter?: EventEmitter;
  private readonly useSmartEdit: boolean;
  private readonly useWriteTodos: boolean;
  private readonly messageBus: MessageBus;
  private readonly policyEngine: PolicyEngine;
  private readonly outputSettings: OutputSettings;
  private useModelRouter: boolean;
  private readonly initialUseModelRouter: boolean;
  private readonly disableModelRouterForAuth?: AuthType[];
  private readonly enableMessageBusIntegration: boolean;
  private readonly codebaseInvestigatorSettings: CodebaseInvestigatorSettings;
  private readonly continueOnFailedApiCall: boolean;
  private readonly retryFetchErrors: boolean;
  private readonly enableShellOutputEfficiency: boolean;
  private readonly autoFallback: {
    enabled: boolean;
    type: 'gemini-api-key' | 'vertex-ai';
  };
  readonly fakeResponses?: string;
  readonly recordResponses?: string;
  private readonly disableYoloMode: boolean;

  constructor(params: ConfigParameters) {
    this.sessionId = params.sessionId;
    this.embeddingModel =
      params.embeddingModel ?? DEFAULT_GEMINI_EMBEDDING_MODEL;
    this.fileSystemService = new StandardFileSystemService();
    this.sandbox = params.sandbox;
    this.targetDir = path.resolve(params.targetDir);
    this.workspaceContext = new WorkspaceContext(
      this.targetDir,
      params.includeDirectories ?? [],
    );
    this.debugMode = params.debugMode;
    this.question = params.question;

    this.coreTools = params.coreTools;
    this.allowedTools = params.allowedTools;
    this.excludeTools = params.excludeTools;
    this.toolDiscoveryCommand = params.toolDiscoveryCommand;
    this.toolCallCommand = params.toolCallCommand;
    this.mcpServerCommand = params.mcpServerCommand;
    this.mcpServers = params.mcpServers;
    this.userMemory = params.userMemory ?? '';
    this.geminiMdFileCount = params.geminiMdFileCount ?? 0;
    this.geminiMdFilePaths = params.geminiMdFilePaths ?? [];
    this.approvalMode = params.approvalMode ?? ApprovalMode.DEFAULT;
    this.showMemoryUsage = params.showMemoryUsage ?? false;
    this.accessibility = params.accessibility ?? {};
    this.telemetrySettings = {
      enabled: params.telemetry?.enabled ?? false,
      target: params.telemetry?.target ?? DEFAULT_TELEMETRY_TARGET,
      otlpEndpoint: params.telemetry?.otlpEndpoint ?? DEFAULT_OTLP_ENDPOINT,
      otlpProtocol: params.telemetry?.otlpProtocol,
      logPrompts: params.telemetry?.logPrompts ?? true,
      outfile: params.telemetry?.outfile,
      useCollector: params.telemetry?.useCollector,
    };
    this.usageStatisticsEnabled = params.usageStatisticsEnabled ?? true;

    this.fileFiltering = {
      respectGitIgnore:
        params.fileFiltering?.respectGitIgnore ??
        DEFAULT_FILE_FILTERING_OPTIONS.respectGitIgnore,
      respectGeminiIgnore:
        params.fileFiltering?.respectGeminiIgnore ??
        DEFAULT_FILE_FILTERING_OPTIONS.respectGeminiIgnore,
      enableRecursiveFileSearch:
        params.fileFiltering?.enableRecursiveFileSearch ?? true,
      disableFuzzySearch: params.fileFiltering?.disableFuzzySearch ?? false,
    };
    this.checkpointing = params.checkpointing ?? false;
    this.proxy = params.proxy;
    this.cwd = params.cwd ?? process.cwd();
    this.fileDiscoveryService = params.fileDiscoveryService ?? null;
    this.bugCommand = params.bugCommand;
    this.model = params.model;
    this.maxSessionTurns = params.maxSessionTurns ?? -1;
    this.experimentalZedIntegration =
      params.experimentalZedIntegration ?? false;
    this.listExtensions = params.listExtensions ?? false;
    this._extensionLoader =
      params.extensionLoader ?? new SimpleExtensionLoader([]);
    this._enabledExtensions = params.enabledExtensions ?? [];
    this._blockedMcpServers = params.blockedMcpServers ?? [];
    this.noBrowser = params.noBrowser ?? false;
    this.summarizeToolOutput = params.summarizeToolOutput;
    this.folderTrust = params.folderTrust ?? false;
    this.ideMode = params.ideMode ?? false;
    this.loadMemoryFromIncludeDirectories =
      params.loadMemoryFromIncludeDirectories ?? false;
    this.compressionThreshold = params.compressionThreshold;
    this.interactive = params.interactive ?? false;
    this.ptyInfo = params.ptyInfo ?? 'child_process';
    this.trustedFolder = params.trustedFolder;
    this.useRipgrep = params.useRipgrep ?? true;
    this.enableInteractiveShell = params.enableInteractiveShell ?? false;
    this.skipNextSpeakerCheck = params.skipNextSpeakerCheck ?? true;
    this.shellExecutionConfig = {
      terminalWidth: params.shellExecutionConfig?.terminalWidth ?? 80,
      terminalHeight: params.shellExecutionConfig?.terminalHeight ?? 24,
      showColor: params.shellExecutionConfig?.showColor ?? false,
      pager: params.shellExecutionConfig?.pager ?? 'cat',
    };
    this.truncateToolOutputThreshold =
      params.truncateToolOutputThreshold ??
      DEFAULT_TRUNCATE_TOOL_OUTPUT_THRESHOLD;
    this.truncateToolOutputLines =
      params.truncateToolOutputLines ?? DEFAULT_TRUNCATE_TOOL_OUTPUT_LINES;
    this.enableToolOutputTruncation = params.enableToolOutputTruncation ?? true;
    this.useSmartEdit = params.useSmartEdit ?? true;
    this.useWriteTodos = params.useWriteTodos ?? false;
    this.initialUseModelRouter = params.useModelRouter ?? false;
    this.useModelRouter = this.initialUseModelRouter;
    this.disableModelRouterForAuth = params.disableModelRouterForAuth ?? [];
    this.enableMessageBusIntegration =
      params.enableMessageBusIntegration ?? false;
    this.codebaseInvestigatorSettings = {
      enabled: params.codebaseInvestigatorSettings?.enabled ?? false,
      maxNumTurns: params.codebaseInvestigatorSettings?.maxNumTurns ?? 15,
      maxTimeMinutes: params.codebaseInvestigatorSettings?.maxTimeMinutes ?? 5,
      thinkingBudget:
        params.codebaseInvestigatorSettings?.thinkingBudget ??
        DEFAULT_THINKING_MODE,
      model: params.codebaseInvestigatorSettings?.model ?? DEFAULT_GEMINI_MODEL,
    };
    this.continueOnFailedApiCall = params.continueOnFailedApiCall ?? true;
    this.enableShellOutputEfficiency =
      params.enableShellOutputEfficiency ?? true;
    this.extensionManagement = params.extensionManagement ?? true;
    this.enableExtensionReloading = params.enableExtensionReloading ?? false;
    this.storage = new Storage(this.targetDir);
    this.fakeResponses = params.fakeResponses;
    this.recordResponses = params.recordResponses;
    this.enablePromptCompletion = params.enablePromptCompletion ?? false;
    this.fileExclusions = new FileExclusions(this);
    this.eventEmitter = params.eventEmitter;
    this.policyEngine = new PolicyEngine(params.policyEngineConfig);
    this.messageBus = new MessageBus(this.policyEngine, this.debugMode);
    this.outputSettings = {
      format: params.output?.format ?? OutputFormat.TEXT,
    };
    this.retryFetchErrors = params.retryFetchErrors ?? false;
    this.autoFallback = params.autoFallback ?? {
      enabled: false,
      type: 'gemini-api-key',
    };
    this.disableYoloMode = params.disableYoloMode ?? false;

    if (params.contextFileName) {
      setGeminiMdFilename(params.contextFileName);
    }

    if (this.telemetrySettings.enabled) {
      initializeTelemetry(this);
    }

    if (this.getProxy()) {
      setGlobalProxy(this.getProxy() as string);
    }
    this.geminiClient = new GeminiClient(this);
    this.modelRouterService = new ModelRouterService(this);
  }

  /**
   * Must only be called once, throws if called again.
   */
  async initialize(): Promise<void> {
    if (this.initialized) {
      throw Error('Config was already initialized');
    }
    this.initialized = true;

    // Initialize centralized FileDiscoveryService
    this.getFileService();
    if (this.getCheckpointingEnabled()) {
      await this.getGitService();
    }
    this.promptRegistry = new PromptRegistry();

    this.agentRegistry = new AgentRegistry(this);
    await this.agentRegistry.initialize();

    this.toolRegistry = await this.createToolRegistry();

    await this.geminiClient.initialize();
  }

  getContentGenerator(): ContentGenerator {
    return this.contentGenerator;
  }

  async refreshAuth(authMethod: AuthType) {
    this.useModelRouter = this.initialUseModelRouter;
    if (this.disableModelRouterForAuth?.includes(authMethod)) {
      this.useModelRouter = false;
      if (this.model === DEFAULT_GEMINI_MODEL_AUTO) {
        this.model = DEFAULT_GEMINI_MODEL;
      }
    }

    // Vertex and Genai have incompatible encryption and sending history with
    // thoughtSignature from Genai to Vertex will fail, we need to strip them
    if (
      this.contentGeneratorConfig?.authType === AuthType.USE_GEMINI &&
      authMethod === AuthType.LOGIN_WITH_GOOGLE
    ) {
      // Restore the conversation history to the new client
      this.geminiClient.stripThoughtsFromHistory();
    }

    const newContentGeneratorConfig = await createContentGeneratorConfig(
      this,
      authMethod,
    );
    this.contentGenerator = await createContentGenerator(
      newContentGeneratorConfig,
      this,
      this.getSessionId(),
    );
    // Only assign to instance properties after successful initialization
    this.contentGeneratorConfig = newContentGeneratorConfig;

    // Initialize BaseLlmClient now that the ContentGenerator is available
    this.baseLlmClient = new BaseLlmClient(this.contentGenerator, this);

    // Reset the session flag since we're explicitly changing auth and using default model
    this.inFallbackMode = false;
  }

  getUserTier(): UserTierId | undefined {
    return this.contentGenerator?.userTier;
  }

  /**
   * Provides access to the BaseLlmClient for stateless LLM operations.
   */
  getBaseLlmClient(): BaseLlmClient {
    if (!this.baseLlmClient) {
      // Handle cases where initialization might be deferred or authentication failed
      if (this.contentGenerator) {
        this.baseLlmClient = new BaseLlmClient(
          this.getContentGenerator(),
          this,
        );
      } else {
        throw new Error(
          'BaseLlmClient not initialized. Ensure authentication has occurred and ContentGenerator is ready.',
        );
      }
    }
    return this.baseLlmClient;
  }

  getSessionId(): string {
    return this.sessionId;
  }

  shouldLoadMemoryFromIncludeDirectories(): boolean {
    return this.loadMemoryFromIncludeDirectories;
  }

  getContentGeneratorConfig(): ContentGeneratorConfig {
    return this.contentGeneratorConfig;
  }

  getModel(): string {
    return this.model;
  }

  setModel(newModel: string): void {
    // Do not allow Pro usage if the user is in fallback mode.
    if (newModel.includes('pro') && this.isInFallbackMode()) {
      return;
    }

    this.model = newModel;
  }

  isInFallbackMode(): boolean {
    return this.inFallbackMode;
  }

  setFallbackMode(active: boolean): void {
    this.inFallbackMode = active;
  }

  setFallbackModelHandler(handler: FallbackModelHandler): void {
    this.fallbackModelHandler = handler;
  }

  getMaxSessionTurns(): number {
    return this.maxSessionTurns;
  }

  setQuotaErrorOccurred(value: boolean): void {
    this.quotaErrorOccurred = value;
  }

  getQuotaErrorOccurred(): boolean {
    return this.quotaErrorOccurred;
  }

  getEmbeddingModel(): string {
    return this.embeddingModel;
  }

  getSandbox(): SandboxConfig | undefined {
    return this.sandbox;
  }

  isRestrictiveSandbox(): boolean {
    const sandboxConfig = this.getSandbox();
    const seatbeltProfile = process.env['SEATBELT_PROFILE'];
    return (
      !!sandboxConfig &&
      sandboxConfig.command === 'sandbox-exec' &&
      !!seatbeltProfile &&
      seatbeltProfile.startsWith('restrictive-')
    );
  }

  getTargetDir(): string {
    return this.targetDir;
  }

  getProjectRoot(): string {
    return this.targetDir;
  }

  getWorkspaceContext(): WorkspaceContext {
    return this.workspaceContext;
  }

  getAgentRegistry(): AgentRegistry {
    return this.agentRegistry;
  }

  getToolRegistry(): ToolRegistry {
    return this.toolRegistry;
  }

  getPromptRegistry(): PromptRegistry {
    return this.promptRegistry;
  }

  getDebugMode(): boolean {
    return this.debugMode;
  }
  getQuestion(): string | undefined {
    return this.question;
  }

  getCoreTools(): string[] | undefined {
    return this.coreTools;
  }

  getAllowedTools(): string[] | undefined {
    return this.allowedTools;
  }

  getExcludeTools(): string[] | undefined {
    return this.excludeTools;
  }

  getToolDiscoveryCommand(): string | undefined {
    return this.toolDiscoveryCommand;
  }

  getToolCallCommand(): string | undefined {
    return this.toolCallCommand;
  }

  getMcpServerCommand(): string | undefined {
    return this.mcpServerCommand;
  }

  getMcpServers(): Record<string, MCPServerConfig> | undefined {
    return this.mcpServers;
  }

  setMcpServers(mcpServers: Record<string, MCPServerConfig>): void {
    this.mcpServers = mcpServers;
  }

  getUserMemory(): string {
    return this.userMemory;
  }

  setUserMemory(newUserMemory: string): void {
    this.userMemory = newUserMemory;
  }

  getGeminiMdFileCount(): number {
    return this.geminiMdFileCount;
  }

  setGeminiMdFileCount(count: number): void {
    this.geminiMdFileCount = count;
  }

  getGeminiMdFilePaths(): string[] {
    return this.geminiMdFilePaths;
  }

  setGeminiMdFilePaths(paths: string[]): void {
    this.geminiMdFilePaths = paths;
  }

  getApprovalMode(): ApprovalMode {
    return this.approvalMode;
  }

  setApprovalMode(mode: ApprovalMode): void {
    if (!this.isTrustedFolder() && mode !== ApprovalMode.DEFAULT) {
      throw new Error(
        'Cannot enable privileged approval modes in an untrusted folder.',
      );
    }
    this.approvalMode = mode;
  }

  getAutoFallback(): {
    enabled: boolean;
    type: 'gemini-api-key' | 'vertex-ai';
  } {
    return this.autoFallback;
  }

  isYoloModeDisabled(): boolean {
    return this.disableYoloMode || !this.isTrustedFolder();
  }

  getShowMemoryUsage(): boolean {
    return this.showMemoryUsage;
  }

  getAccessibility(): AccessibilitySettings {
    return this.accessibility;
  }

  getTelemetryEnabled(): boolean {
    return this.telemetrySettings.enabled ?? false;
  }

  getTelemetryLogPromptsEnabled(): boolean {
    return this.telemetrySettings.logPrompts ?? true;
  }

  getTelemetryOtlpEndpoint(): string {
    return this.telemetrySettings.otlpEndpoint ?? DEFAULT_OTLP_ENDPOINT;
  }

  getTelemetryOtlpProtocol(): 'grpc' | 'http' {
    return this.telemetrySettings.otlpProtocol ?? 'grpc';
  }

  getTelemetryTarget(): TelemetryTarget {
    return this.telemetrySettings.target ?? DEFAULT_TELEMETRY_TARGET;
  }

  getTelemetryOutfile(): string | undefined {
    return this.telemetrySettings.outfile;
  }

  getTelemetryUseCollector(): boolean {
    return this.telemetrySettings.useCollector ?? false;
  }

  getGeminiClient(): GeminiClient {
    return this.geminiClient;
  }

  getModelRouterService(): ModelRouterService {
    return this.modelRouterService;
  }

  getEnableRecursiveFileSearch(): boolean {
    return this.fileFiltering.enableRecursiveFileSearch;
  }

  getFileFilteringDisableFuzzySearch(): boolean {
    return this.fileFiltering.disableFuzzySearch;
  }

  getFileFilteringRespectGitIgnore(): boolean {
    return this.fileFiltering.respectGitIgnore;
  }
  getFileFilteringRespectGeminiIgnore(): boolean {
    return this.fileFiltering.respectGeminiIgnore;
  }

  getFileFilteringOptions(): FileFilteringOptions {
    return {
      respectGitIgnore: this.fileFiltering.respectGitIgnore,
      respectGeminiIgnore: this.fileFiltering.respectGeminiIgnore,
    };
  }

  /**
   * Gets custom file exclusion patterns from configuration.
   * TODO: This is a placeholder implementation. In the future, this could
   * read from settings files, CLI arguments, or environment variables.
   */
  getCustomExcludes(): string[] {
    // Placeholder implementation - returns empty array for now
    // Future implementation could read from:
    // - User settings file
    // - Project-specific configuration
    // - Environment variables
    // - CLI arguments
    return [];
  }

  getCheckpointingEnabled(): boolean {
    return this.checkpointing;
  }

  getProxy(): string | undefined {
    return this.proxy;
  }

  getWorkingDir(): string {
    return this.cwd;
  }

  getBugCommand(): BugCommandSettings | undefined {
    return this.bugCommand;
  }

  getFileService(): FileDiscoveryService {
    if (!this.fileDiscoveryService) {
      this.fileDiscoveryService = new FileDiscoveryService(this.targetDir);
    }
    return this.fileDiscoveryService;
  }

  getUsageStatisticsEnabled(): boolean {
    return this.usageStatisticsEnabled;
  }

  getExperimentalZedIntegration(): boolean {
    return this.experimentalZedIntegration;
  }

  getListExtensions(): boolean {
    return this.listExtensions;
  }

  getExtensionManagement(): boolean {
    return this.extensionManagement;
  }

  getExtensions(): GeminiCLIExtension[] {
    return this._extensionLoader.getExtensions();
  }

  getExtensionLoader(): ExtensionLoader {
    return this._extensionLoader;
  }

  // The list of explicitly enabled extensions, if any were given, may contain
  // the string "none".
  getEnabledExtensions(): string[] {
    return this._enabledExtensions;
  }

  getEnableExtensionReloading(): boolean {
    return this.enableExtensionReloading;
  }

  getBlockedMcpServers(): Array<{ name: string; extensionName: string }> {
    return this._blockedMcpServers;
  }

  getNoBrowser(): boolean {
    return this.noBrowser;
  }

  isBrowserLaunchSuppressed(): boolean {
    return this.getNoBrowser() || !shouldAttemptBrowserLaunch();
  }

  getSummarizeToolOutputConfig():
    | Record<string, SummarizeToolOutputSettings>
    | undefined {
    return this.summarizeToolOutput;
  }

  getIdeMode(): boolean {
    return this.ideMode;
  }

  /**
   * Returns 'true' if the folder trust feature is enabled.
   */
  getFolderTrust(): boolean {
    return this.folderTrust;
  }

  /**
   * Returns 'true' if the workspace is considered "trusted".
   * 'false' for untrusted.
   */
  isTrustedFolder(): boolean {
    // isWorkspaceTrusted in cli/src/config/trustedFolder.js returns undefined
    // when the file based trust value is unavailable, since it is mainly used
    // in the initialization for trust dialogs, etc. Here we return true since
    // config.isTrustedFolder() is used for the main business logic of blocking
    // tool calls etc in the rest of the application.
    //
    // Default value is true since we load with trusted settings to avoid
    // restarts in the more common path. If the user chooses to mark the folder
    // as untrusted, the CLI will restart and we will have the trust value
    // reloaded.
    const context = ideContextStore.get();
    if (context?.workspaceState?.isTrusted !== undefined) {
      return context.workspaceState.isTrusted;
    }

    return this.trustedFolder ?? true;
  }

  setIdeMode(value: boolean): void {
    this.ideMode = value;
  }

  /**
   * Get the current FileSystemService
   */
  getFileSystemService(): FileSystemService {
    return this.fileSystemService;
  }

  /**
   * Set a custom FileSystemService
   */
  setFileSystemService(fileSystemService: FileSystemService): void {
    this.fileSystemService = fileSystemService;
  }

  getCompressionThreshold(): number | undefined {
    return this.compressionThreshold;
  }

  isInteractiveShellEnabled(): boolean {
    return (
      this.interactive &&
      this.ptyInfo !== 'child_process' &&
      this.enableInteractiveShell
    );
  }

  isInteractive(): boolean {
    return this.interactive;
  }

  getUseRipgrep(): boolean {
    return this.useRipgrep;
  }

  getEnableInteractiveShell(): boolean {
    return this.enableInteractiveShell;
  }

  getSkipNextSpeakerCheck(): boolean {
    return this.skipNextSpeakerCheck;
  }

  getContinueOnFailedApiCall(): boolean {
    return this.continueOnFailedApiCall;
  }

  getRetryFetchErrors(): boolean {
    return this.retryFetchErrors;
  }

  getEnableShellOutputEfficiency(): boolean {
    return this.enableShellOutputEfficiency;
  }

  getShellExecutionConfig(): ShellExecutionConfig {
    return this.shellExecutionConfig;
  }

  setShellExecutionConfig(config: ShellExecutionConfig): void {
    this.shellExecutionConfig = {
      terminalWidth:
        config.terminalWidth ?? this.shellExecutionConfig.terminalWidth,
      terminalHeight:
        config.terminalHeight ?? this.shellExecutionConfig.terminalHeight,
      showColor: config.showColor ?? this.shellExecutionConfig.showColor,
      pager: config.pager ?? this.shellExecutionConfig.pager,
    };
  }
  getScreenReader(): boolean {
    return this.accessibility.screenReader ?? false;
  }

  getEnablePromptCompletion(): boolean {
    return this.enablePromptCompletion;
  }

  getEnableToolOutputTruncation(): boolean {
    return this.enableToolOutputTruncation;
  }

  getTruncateToolOutputThreshold(): number {
    return Math.min(
      // Estimate remaining context window in characters (1 token ~= 4 chars).
      4 *
        (tokenLimit(this.model) - uiTelemetryService.getLastPromptTokenCount()),
      this.truncateToolOutputThreshold,
    );
  }

  getTruncateToolOutputLines(): number {
    return this.truncateToolOutputLines;
  }

  getUseSmartEdit(): boolean {
    return this.useSmartEdit;
  }

  getUseWriteTodos(): boolean {
    return this.useWriteTodos;
  }

  getOutputFormat(): OutputFormat {
    return this.outputSettings?.format
      ? this.outputSettings.format
      : OutputFormat.TEXT;
  }

  getUseModelRouter(): boolean {
    return this.useModelRouter;
  }

  async getGitService(): Promise<GitService> {
    if (!this.gitService) {
      this.gitService = new GitService(this.targetDir, this.storage);
      await this.gitService.initialize();
    }
    return this.gitService;
  }

  getFileExclusions(): FileExclusions {
    return this.fileExclusions;
  }

  getMessageBus(): MessageBus {
    return this.messageBus;
  }

  getPolicyEngine(): PolicyEngine {
    return this.policyEngine;
  }

  getEnableMessageBusIntegration(): boolean {
    return this.enableMessageBusIntegration;
  }

  getCodebaseInvestigatorSettings(): CodebaseInvestigatorSettings {
    return this.codebaseInvestigatorSettings;
  }

  async createToolRegistry(): Promise<ToolRegistry> {
    const registry = new ToolRegistry(this, this.eventEmitter);

    // Set message bus on tool registry before discovery so MCP tools can access it
    if (this.getEnableMessageBusIntegration()) {
      registry.setMessageBus(this.messageBus);
    }

    // helper to create & register core tools that are enabled
    // eslint-disable-next-line @typescript-eslint/no-explicit-any
    const registerCoreTool = (ToolClass: any, ...args: unknown[]) => {
      const className = ToolClass.name;
      const toolName = ToolClass.Name || className;
      const coreTools = this.getCoreTools();
      const excludeTools = this.getExcludeTools() || [];
      // On some platforms, the className can be minified to _ClassName.
      const normalizedClassName = className.replace(/^_+/, '');

      let isEnabled = true; // Enabled by default if coreTools is not set.
      if (coreTools) {
        isEnabled = coreTools.some(
          (tool) =>
            tool === toolName ||
            tool === normalizedClassName ||
            tool.startsWith(`${toolName}(`) ||
            tool.startsWith(`${normalizedClassName}(`),
        );
      }

      const isExcluded = excludeTools.some(
        (tool) => tool === toolName || tool === normalizedClassName,
      );

      if (isExcluded) {
        isEnabled = false;
      }

      if (isEnabled) {
        // Pass message bus to tools when feature flag is enabled
        // This first implementation is only focused on the general case of
        // the tool registry.
        const messageBusEnabled = this.getEnableMessageBusIntegration();
        if (this.debugMode && messageBusEnabled) {
          debugLogger.log(
            `[DEBUG] enableMessageBusIntegration setting: ${messageBusEnabled}`,
          );
        }
        const toolArgs = messageBusEnabled
          ? [...args, this.getMessageBus()]
          : args;
        if (this.debugMode && messageBusEnabled) {
          debugLogger.log(
            `[DEBUG] Registering ${className} with messageBus: ${messageBusEnabled ? 'YES' : 'NO'}`,
          );
        }
        registry.registerTool(new ToolClass(...toolArgs));
      }
    };

    registerCoreTool(LSTool, this);
    registerCoreTool(ReadFileTool, this);

    if (this.getUseRipgrep()) {
      let useRipgrep = false;
      let errorString: undefined | string = undefined;
      try {
        useRipgrep = await canUseRipgrep();
      } catch (error: unknown) {
        errorString = String(error);
      }
      if (useRipgrep) {
        registerCoreTool(RipGrepTool, this);
      } else {
        logRipgrepFallback(this, new RipgrepFallbackEvent(errorString));
        registerCoreTool(GrepTool, this);
      }
    } else {
      registerCoreTool(GrepTool, this);
    }

    registerCoreTool(GlobTool, this);
    if (this.getUseSmartEdit()) {
      registerCoreTool(SmartEditTool, this);
    } else {
      registerCoreTool(EditTool, this);
    }
    registerCoreTool(WriteFileTool, this);
    registerCoreTool(WebFetchTool, this);
    registerCoreTool(ReadManyFilesTool, this);
    registerCoreTool(ShellTool, this);
    registerCoreTool(MemoryTool);
    registerCoreTool(WebSearchTool, this);
    if (this.getUseWriteTodos()) {
      registerCoreTool(WriteTodosTool, this);
    }

    // Register Subagents as Tools
    if (this.getCodebaseInvestigatorSettings().enabled) {
      const definition = this.agentRegistry.getDefinition(
        'codebase_investigator',
      );
      if (definition) {
        // We must respect the main allowed/exclude lists for agents too.
        const excludeTools = this.getExcludeTools() || [];
        const allowedTools = this.getAllowedTools();

        const isExcluded = excludeTools.includes(definition.name);
        const isAllowed =
          !allowedTools || allowedTools.includes(definition.name);

        if (isAllowed && !isExcluded) {
          const messageBusEnabled = this.getEnableMessageBusIntegration();
          const wrapper = new SubagentToolWrapper(
            definition,
            this,
            messageBusEnabled ? this.getMessageBus() : undefined,
          );
          registry.registerTool(wrapper);
        }
      }
    }

    await registry.discoverAllTools();
    return registry;
  }
}
// Export model constants for use in CLI
export { DEFAULT_GEMINI_FLASH_MODEL };<|MERGE_RESOLUTION|>--- conflicted
+++ resolved
@@ -258,15 +258,11 @@
   folderTrust?: boolean;
   ideMode?: boolean;
   loadMemoryFromIncludeDirectories?: boolean;
-<<<<<<< HEAD
-  chatCompression?: ChatCompressionSettings;
   autoFallback?: {
     enabled: boolean;
     type: 'gemini-api-key' | 'vertex-ai';
   };
-=======
   compressionThreshold?: number;
->>>>>>> d7243fb8
   interactive?: boolean;
   trustedFolder?: boolean;
   useRipgrep?: boolean;
