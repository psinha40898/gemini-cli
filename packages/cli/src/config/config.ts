/**
 * @license
 * Copyright 2025 Google LLC
 * SPDX-License-Identifier: Apache-2.0
 */

import yargs from 'yargs/yargs';
import { hideBin } from 'yargs/helpers';
import process from 'node:process';
import {
  Config,
  loadServerHierarchicalMemory,
  setGeminiMdFilename as setServerGeminiMdFilename,
  getCurrentGeminiMdFilename,
  ApprovalMode,
  DEFAULT_GEMINI_MODEL,
  DEFAULT_GEMINI_EMBEDDING_MODEL,
  DEFAULT_MEMORY_FILE_FILTERING_OPTIONS,
  FileDiscoveryService,
  TelemetryTarget,
<<<<<<< HEAD
  FileFilteringOptions,
=======
  MCPServerConfig,
  IDE_SERVER_NAME,
>>>>>>> fe00686c
} from '@google/gemini-cli-core';
import { Settings } from './settings.js';

import { Extension, annotateActiveExtensions } from './extension.js';
import { getCliVersion } from '../utils/version.js';
import { loadSandboxConfig } from './sandboxConfig.js';

// Simple console logger for now - replace with actual logger if available
const logger = {
  // eslint-disable-next-line @typescript-eslint/no-explicit-any
  debug: (...args: any[]) => console.debug('[DEBUG]', ...args),
  // eslint-disable-next-line @typescript-eslint/no-explicit-any
  warn: (...args: any[]) => console.warn('[WARN]', ...args),
  // eslint-disable-next-line @typescript-eslint/no-explicit-any
  error: (...args: any[]) => console.error('[ERROR]', ...args),
};

export interface CliArgs {
  model: string | undefined;
  sandbox: boolean | string | undefined;
  sandboxImage: string | undefined;
  debug: boolean | undefined;
  prompt: string | undefined;
  promptInteractive: string | undefined;
  allFiles: boolean | undefined;
  all_files: boolean | undefined;
  showMemoryUsage: boolean | undefined;
  show_memory_usage: boolean | undefined;
  yolo: boolean | undefined;
  telemetry: boolean | undefined;
  checkpointing: boolean | undefined;
  telemetryTarget: string | undefined;
  telemetryOtlpEndpoint: string | undefined;
  telemetryLogPrompts: boolean | undefined;
  allowedMcpServerNames: string[] | undefined;
  experimentalAcp: boolean | undefined;
  extensions: string[] | undefined;
  listExtensions: boolean | undefined;
  ideMode: boolean | undefined;
  proxy: string | undefined;
}

export async function parseArguments(): Promise<CliArgs> {
  const yargsInstance = yargs(hideBin(process.argv))
    .scriptName('gemini')
    .usage(
      '$0 [options]',
      'Gemini CLI - Launch an interactive CLI, use -p/--prompt for non-interactive mode',
    )
    .option('model', {
      alias: 'm',
      type: 'string',
      description: `Model`,
      default: process.env.GEMINI_MODEL || DEFAULT_GEMINI_MODEL,
    })
    .option('prompt', {
      alias: 'p',
      type: 'string',
      description: 'Prompt. Appended to input on stdin (if any).',
    })
    .option('prompt-interactive', {
      alias: 'i',
      type: 'string',
      description:
        'Execute the provided prompt and continue in interactive mode',
    })
    .option('sandbox', {
      alias: 's',
      type: 'boolean',
      description: 'Run in sandbox?',
    })
    .option('sandbox-image', {
      type: 'string',
      description: 'Sandbox image URI.',
    })
    .option('debug', {
      alias: 'd',
      type: 'boolean',
      description: 'Run in debug mode?',
      default: false,
    })
    .option('all-files', {
      alias: ['a'],
      type: 'boolean',
      description: 'Include ALL files in context?',
      default: false,
    })
    .option('all_files', {
      type: 'boolean',
      description: 'Include ALL files in context?',
      default: false,
    })
    .deprecateOption(
      'all_files',
      'Use --all-files instead. We will be removing --all_files in the coming weeks.',
    )
    .option('show-memory-usage', {
      type: 'boolean',
      description: 'Show memory usage in status bar',
      default: false,
    })
    .option('show_memory_usage', {
      type: 'boolean',
      description: 'Show memory usage in status bar',
      default: false,
    })
    .deprecateOption(
      'show_memory_usage',
      'Use --show-memory-usage instead. We will be removing --show_memory_usage in the coming weeks.',
    )
    .option('yolo', {
      alias: 'y',
      type: 'boolean',
      description:
        'Automatically accept all actions (aka YOLO mode, see https://www.youtube.com/watch?v=xvFZjo5PgG0 for more details)?',
      default: false,
    })
    .option('telemetry', {
      type: 'boolean',
      description:
        'Enable telemetry? This flag specifically controls if telemetry is sent. Other --telemetry-* flags set specific values but do not enable telemetry on their own.',
    })
    .option('telemetry-target', {
      type: 'string',
      choices: ['local', 'gcp'],
      description:
        'Set the telemetry target (local or gcp). Overrides settings files.',
    })
    .option('telemetry-otlp-endpoint', {
      type: 'string',
      description:
        'Set the OTLP endpoint for telemetry. Overrides environment variables and settings files.',
    })
    .option('telemetry-log-prompts', {
      type: 'boolean',
      description:
        'Enable or disable logging of user prompts for telemetry. Overrides settings files.',
    })
    .option('checkpointing', {
      alias: 'c',
      type: 'boolean',
      description: 'Enables checkpointing of file edits',
      default: false,
    })
    .option('experimental-acp', {
      type: 'boolean',
      description: 'Starts the agent in ACP mode',
    })
    .option('allowed-mcp-server-names', {
      type: 'array',
      string: true,
      description: 'Allowed MCP server names',
    })
    .option('extensions', {
      alias: 'e',
      type: 'array',
      string: true,
      description:
        'A list of extensions to use. If not provided, all extensions are used.',
    })
    .option('list-extensions', {
      alias: 'l',
      type: 'boolean',
      description: 'List all available extensions and exit.',
    })
    .option('ide-mode', {
      type: 'boolean',
      description: 'Run in IDE mode?',
    })
    .option('proxy', {
      type: 'string',
      description:
        'Proxy for gemini client, like schema://user:password@host:port',
    })
    .version(await getCliVersion()) // This will enable the --version flag based on package.json
    .alias('v', 'version')
    .help()
    .alias('h', 'help')
    .strict()
    .check((argv) => {
      if (argv.prompt && argv.promptInteractive) {
        throw new Error(
          'Cannot use both --prompt (-p) and --prompt-interactive (-i) together',
        );
      }
      return true;
    });

  yargsInstance.wrap(yargsInstance.terminalWidth());
  return yargsInstance.argv;
}

// This function is now a thin wrapper around the server's implementation.
// It's kept in the CLI for now as App.tsx directly calls it for memory refresh.
// TODO: Consider if App.tsx should get memory via a server call or if Config should refresh itself.
export async function loadHierarchicalGeminiMemory(
  currentWorkingDirectory: string,
  debugMode: boolean,
  fileService: FileDiscoveryService,
  extensionContextFilePaths: string[] = [],
  fileFilteringOptions?: FileFilteringOptions,
): Promise<{ memoryContent: string; fileCount: number }> {
  if (debugMode) {
    logger.debug(
      `CLI: Delegating hierarchical memory load to server for CWD: ${currentWorkingDirectory}`,
    );
  }

  // Directly call the server function.
  // The server function will use its own homedir() for the global path.
  return loadServerHierarchicalMemory(
    currentWorkingDirectory,
    debugMode,
    fileService,
    extensionContextFilePaths,
    fileFilteringOptions,
  );
}

export async function loadCliConfig(
  settings: Settings,
  extensions: Extension[],
  sessionId: string,
  argv: CliArgs,
): Promise<Config> {
  const debugMode =
    argv.debug ||
    [process.env.DEBUG, process.env.DEBUG_MODE].some(
      (v) => v === 'true' || v === '1',
    );

  const ideMode =
    (argv.ideMode ?? settings.ideMode ?? false) &&
    process.env.TERM_PROGRAM === 'vscode' &&
    !process.env.SANDBOX;

  const allExtensions = annotateActiveExtensions(
    extensions,
    argv.extensions || [],
  );

  const activeExtensions = extensions.filter(
    (_, i) => allExtensions[i].isActive,
  );

  // Set the context filename in the server's memoryTool module BEFORE loading memory
  // TODO(b/343434939): This is a bit of a hack. The contextFileName should ideally be passed
  // directly to the Config constructor in core, and have core handle setGeminiMdFilename.
  // However, loadHierarchicalGeminiMemory is called *before* createServerConfig.
  if (settings.contextFileName) {
    setServerGeminiMdFilename(settings.contextFileName);
  } else {
    // Reset to default if not provided in settings.
    setServerGeminiMdFilename(getCurrentGeminiMdFilename());
  }

  const extensionContextFilePaths = activeExtensions.flatMap(
    (e) => e.contextFiles,
  );

  const fileService = new FileDiscoveryService(process.cwd());

  const fileFiltering = {
    ...DEFAULT_MEMORY_FILE_FILTERING_OPTIONS,
    ...settings.fileFiltering,
  };

  // Call the (now wrapper) loadHierarchicalGeminiMemory which calls the server's version
  const { memoryContent, fileCount } = await loadHierarchicalGeminiMemory(
    process.cwd(),
    debugMode,
    fileService,
    extensionContextFilePaths,
    fileFiltering,
  );

  let mcpServers = mergeMcpServers(settings, activeExtensions);
  const excludeTools = mergeExcludeTools(settings, activeExtensions);
  const blockedMcpServers: Array<{ name: string; extensionName: string }> = [];

  if (!argv.allowedMcpServerNames) {
    if (settings.allowMCPServers) {
      const allowedNames = new Set(settings.allowMCPServers.filter(Boolean));
      if (allowedNames.size > 0) {
        mcpServers = Object.fromEntries(
          Object.entries(mcpServers).filter(([key]) => allowedNames.has(key)),
        );
      }
    }

    if (settings.excludeMCPServers) {
      const excludedNames = new Set(settings.excludeMCPServers.filter(Boolean));
      if (excludedNames.size > 0) {
        mcpServers = Object.fromEntries(
          Object.entries(mcpServers).filter(([key]) => !excludedNames.has(key)),
        );
      }
    }
  }

  if (argv.allowedMcpServerNames) {
    const allowedNames = new Set(argv.allowedMcpServerNames.filter(Boolean));
    if (allowedNames.size > 0) {
      mcpServers = Object.fromEntries(
        Object.entries(mcpServers).filter(([key, server]) => {
          const isAllowed = allowedNames.has(key);
          if (!isAllowed) {
            blockedMcpServers.push({
              name: key,
              extensionName: server.extensionName || '',
            });
          }
          return isAllowed;
        }),
      );
    } else {
      blockedMcpServers.push(
        ...Object.entries(mcpServers).map(([key, server]) => ({
          name: key,
          extensionName: server.extensionName || '',
        })),
      );
      mcpServers = {};
    }
  }

  if (ideMode) {
    if (mcpServers[IDE_SERVER_NAME]) {
      logger.warn(
        `Ignoring user-defined MCP server config for "${IDE_SERVER_NAME}" as it is a reserved name.`,
      );
    }
    const companionPort = process.env.GEMINI_CLI_IDE_SERVER_PORT;
    if (companionPort) {
      const httpUrl = `http://localhost:${companionPort}/mcp`;
      mcpServers[IDE_SERVER_NAME] = new MCPServerConfig(
        undefined, // command
        undefined, // args
        undefined, // env
        undefined, // cwd
        undefined, // url
        httpUrl, // httpUrl
        undefined, // headers
        undefined, // tcp
        undefined, // timeout
        false, // trust
        'IDE connection', // description
        undefined, // includeTools
        undefined, // excludeTools
      );
    } else {
      logger.warn(
        'Could not connect to IDE. Make sure you have the companion VS Code extension installed from the marketplace or via /ide install.',
      );
    }
  }

  const sandboxConfig = await loadSandboxConfig(settings, argv);

  return new Config({
    sessionId,
    embeddingModel: DEFAULT_GEMINI_EMBEDDING_MODEL,
    sandbox: sandboxConfig,
    targetDir: process.cwd(),
    debugMode,
    question: argv.promptInteractive || argv.prompt || '',
    fullContext: argv.allFiles || argv.all_files || false,
    coreTools: settings.coreTools || undefined,
    excludeTools,
    toolDiscoveryCommand: settings.toolDiscoveryCommand,
    toolCallCommand: settings.toolCallCommand,
    mcpServerCommand: settings.mcpServerCommand,
    mcpServers,
    userMemory: memoryContent,
    geminiMdFileCount: fileCount,
    approvalMode: argv.yolo || false ? ApprovalMode.YOLO : ApprovalMode.DEFAULT,
    showMemoryUsage:
      argv.showMemoryUsage ||
      argv.show_memory_usage ||
      settings.showMemoryUsage ||
      false,
    accessibility: settings.accessibility,
    telemetry: {
      enabled: argv.telemetry ?? settings.telemetry?.enabled,
      target: (argv.telemetryTarget ??
        settings.telemetry?.target) as TelemetryTarget,
      otlpEndpoint:
        argv.telemetryOtlpEndpoint ??
        process.env.OTEL_EXPORTER_OTLP_ENDPOINT ??
        settings.telemetry?.otlpEndpoint,
      logPrompts: argv.telemetryLogPrompts ?? settings.telemetry?.logPrompts,
    },
    usageStatisticsEnabled: settings.usageStatisticsEnabled ?? true,
    // Git-aware file filtering settings
    fileFiltering: {
      respectGitIgnore: settings.fileFiltering?.respectGitIgnore,
      respectGeminiIgnore: settings.fileFiltering?.respectGeminiIgnore,
      enableRecursiveFileSearch:
        settings.fileFiltering?.enableRecursiveFileSearch,
    },
    checkpointing: argv.checkpointing || settings.checkpointing?.enabled,
    proxy:
      argv.proxy ||
      process.env.HTTPS_PROXY ||
      process.env.https_proxy ||
      process.env.HTTP_PROXY ||
      process.env.http_proxy,
    cwd: process.cwd(),
    fileDiscoveryService: fileService,
    bugCommand: settings.bugCommand,
    model: argv.model!,
    extensionContextFilePaths,
    maxSessionTurns: settings.maxSessionTurns ?? -1,
    experimentalAcp: argv.experimentalAcp || false,
    listExtensions: argv.listExtensions || false,
    extensions: allExtensions,
    blockedMcpServers,
    noBrowser: !!process.env.NO_BROWSER,
    summarizeToolOutput: settings.summarizeToolOutput,
    ideMode,
  });
}

function mergeMcpServers(settings: Settings, extensions: Extension[]) {
  const mcpServers = { ...(settings.mcpServers || {}) };
  for (const extension of extensions) {
    Object.entries(extension.config.mcpServers || {}).forEach(
      ([key, server]) => {
        if (mcpServers[key]) {
          logger.warn(
            `Skipping extension MCP config for server with key "${key}" as it already exists.`,
          );
          return;
        }
        mcpServers[key] = {
          ...server,
          extensionName: extension.config.name,
        };
      },
    );
  }
  return mcpServers;
}

function mergeExcludeTools(
  settings: Settings,
  extensions: Extension[],
): string[] {
  const allExcludeTools = new Set(settings.excludeTools || []);
  for (const extension of extensions) {
    for (const tool of extension.config.excludeTools || []) {
      allExcludeTools.add(tool);
    }
  }
  return [...allExcludeTools];
}<|MERGE_RESOLUTION|>--- conflicted
+++ resolved
@@ -18,12 +18,9 @@
   DEFAULT_MEMORY_FILE_FILTERING_OPTIONS,
   FileDiscoveryService,
   TelemetryTarget,
-<<<<<<< HEAD
   FileFilteringOptions,
-=======
   MCPServerConfig,
   IDE_SERVER_NAME,
->>>>>>> fe00686c
 } from '@google/gemini-cli-core';
 import { Settings } from './settings.js';
 
