--- conflicted
+++ resolved
@@ -238,15 +238,10 @@
       isDialogPending.current = false;
 
       if (choice === 'retry_always') {
-<<<<<<< HEAD
-        config.setModel(proQuotaRequest.fallbackModel, true);
-
-=======
         // Set the model to the fallback model for the current session.
         // This ensures the Footer updates and future turns use this model.
         // The change is not persisted, so the original model is restored on restart.
         config.activateFallbackMode(proQuotaRequest.fallbackModel);
->>>>>>> 30f5c4af
         historyManager.addItem(
           {
             type: MessageType.INFO,
