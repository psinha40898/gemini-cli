--- conflicted
+++ resolved
@@ -55,15 +55,17 @@
     selectionAnchor: null,
     viewportWidth: 80,
     viewportHeight: 24,
+    transformationsByLine: lines.map(() => []),
     visualLayout: {
       visualLines: lines,
       logicalToVisualMap: lines.map((_, i) => [[i, 0]]),
       visualToLogicalMap: lines.map((_, i) => [i, 0]),
+      transformedToLogicalMaps: lines.map(() => []),
+      visualToTransformedMap: [],
     },
     ...partial,
   };
 };
-
 // Test constants
 const TEST_SEQUENCES = {
   ESCAPE: createKey({ sequence: '\u001b', name: 'escape' }),
@@ -817,14 +819,7 @@
           redoStack: [],
           clipboard: null,
           selectionAnchor: null,
-<<<<<<< HEAD
-          transformedToLogicalMaps: [[]],
-          visualToTransformedMap: [],
-          transformationsByLine: [[]],
-        };
-=======
-        });
->>>>>>> 73b1afb1
+        });
 
         const result = textBufferReducer(initialState, {
           type: 'vim_delete_word_forward',
@@ -847,14 +842,7 @@
           redoStack: [],
           clipboard: null,
           selectionAnchor: null,
-<<<<<<< HEAD
-          transformedToLogicalMaps: [],
-          visualToTransformedMap: [],
-          transformationsByLine: [],
-        };
-=======
-        });
->>>>>>> 73b1afb1
+        });
 
         const result = textBufferReducer(initialState, {
           type: 'vim_delete_word_forward',
@@ -877,14 +865,7 @@
           redoStack: [],
           clipboard: null,
           selectionAnchor: null,
-<<<<<<< HEAD
-          transformedToLogicalMaps: [],
-          visualToTransformedMap: [],
-          transformationsByLine: [],
-        };
-=======
-        });
->>>>>>> 73b1afb1
+        });
 
         const result = textBufferReducer(initialState, {
           type: 'vim_delete_word_forward',
@@ -1362,14 +1343,7 @@
           redoStack: [],
           clipboard: null,
           selectionAnchor: null,
-<<<<<<< HEAD
-          transformedToLogicalMaps: [],
-          visualToTransformedMap: [],
-          transformationsByLine: [],
-        };
-=======
-        });
->>>>>>> 73b1afb1
+        });
 
         const result = textBufferReducer(initialState, {
           type: 'vim_delete_word_end',
@@ -1392,14 +1366,7 @@
           redoStack: [],
           clipboard: null,
           selectionAnchor: null,
-<<<<<<< HEAD
-          transformedToLogicalMaps: [],
-          visualToTransformedMap: [],
-          transformationsByLine: [],
-        };
-=======
-        });
->>>>>>> 73b1afb1
+        });
 
         const result = textBufferReducer(initialState, {
           type: 'vim_delete_word_end',
@@ -1424,14 +1391,7 @@
           redoStack: [],
           clipboard: null,
           selectionAnchor: null,
-<<<<<<< HEAD
-          transformedToLogicalMaps: [],
-          visualToTransformedMap: [],
-          transformationsByLine: [],
-        };
-=======
-        });
->>>>>>> 73b1afb1
+        });
 
         const result = textBufferReducer(initialState, {
           type: 'vim_delete_word_backward',
@@ -1454,14 +1414,7 @@
           redoStack: [],
           clipboard: null,
           selectionAnchor: null,
-<<<<<<< HEAD
-          transformedToLogicalMaps: [],
-          visualToTransformedMap: [],
-          transformationsByLine: [],
-        };
-=======
-        });
->>>>>>> 73b1afb1
+        });
 
         const result = textBufferReducer(initialState, {
           type: 'vim_delete_word_backward',
@@ -1486,14 +1439,7 @@
           redoStack: [],
           clipboard: null,
           selectionAnchor: null,
-<<<<<<< HEAD
-          transformedToLogicalMaps: [],
-          visualToTransformedMap: [],
-          transformationsByLine: [],
-        };
-=======
-        });
->>>>>>> 73b1afb1
+        });
 
         const result = textBufferReducer(initialState, {
           type: 'vim_change_word_forward',
@@ -1516,14 +1462,7 @@
           redoStack: [],
           clipboard: null,
           selectionAnchor: null,
-<<<<<<< HEAD
-          transformedToLogicalMaps: [],
-          visualToTransformedMap: [],
-          transformationsByLine: [],
-        };
-=======
-        });
->>>>>>> 73b1afb1
+        });
 
         const result = textBufferReducer(initialState, {
           type: 'vim_change_word_forward',
@@ -1548,14 +1487,7 @@
           redoStack: [],
           clipboard: null,
           selectionAnchor: null,
-<<<<<<< HEAD
-          transformedToLogicalMaps: [],
-          visualToTransformedMap: [],
-          transformationsByLine: [],
-        };
-=======
-        });
->>>>>>> 73b1afb1
+        });
 
         const result = textBufferReducer(initialState, {
           type: 'vim_change_word_end',
@@ -1578,14 +1510,7 @@
           redoStack: [],
           clipboard: null,
           selectionAnchor: null,
-<<<<<<< HEAD
-          transformedToLogicalMaps: [],
-          visualToTransformedMap: [],
-          transformationsByLine: [],
-        };
-=======
-        });
->>>>>>> 73b1afb1
+        });
 
         const result = textBufferReducer(initialState, {
           type: 'vim_change_word_end',
@@ -1610,14 +1535,7 @@
           redoStack: [],
           clipboard: null,
           selectionAnchor: null,
-<<<<<<< HEAD
-          transformedToLogicalMaps: [],
-          visualToTransformedMap: [],
-          transformationsByLine: [],
-        };
-=======
-        });
->>>>>>> 73b1afb1
+        });
 
         const result = textBufferReducer(initialState, {
           type: 'vim_change_word_backward',
@@ -1642,14 +1560,7 @@
           redoStack: [],
           clipboard: null,
           selectionAnchor: null,
-<<<<<<< HEAD
-          transformedToLogicalMaps: [],
-          visualToTransformedMap: [],
-          transformationsByLine: [],
-        };
-=======
-        });
->>>>>>> 73b1afb1
+        });
 
         const result = textBufferReducer(initialState, {
           type: 'vim_change_line',
@@ -1673,14 +1584,7 @@
           redoStack: [],
           clipboard: null,
           selectionAnchor: null,
-<<<<<<< HEAD
-          transformedToLogicalMaps: [],
-          visualToTransformedMap: [],
-          transformationsByLine: [],
-        };
-=======
-        });
->>>>>>> 73b1afb1
+        });
 
         const result = textBufferReducer(initialState, {
           type: 'vim_delete_line',
@@ -1702,14 +1606,7 @@
           redoStack: [],
           clipboard: null,
           selectionAnchor: null,
-<<<<<<< HEAD
-          transformedToLogicalMaps: [],
-          visualToTransformedMap: [],
-          transformationsByLine: [],
-        };
-=======
-        });
->>>>>>> 73b1afb1
+        });
 
         const result = textBufferReducer(initialState, {
           type: 'vim_delete_line',
@@ -1732,14 +1629,7 @@
           redoStack: [],
           clipboard: null,
           selectionAnchor: null,
-<<<<<<< HEAD
-          transformedToLogicalMaps: [],
-          visualToTransformedMap: [],
-          transformationsByLine: [],
-        };
-=======
-        });
->>>>>>> 73b1afb1
+        });
 
         const result = textBufferReducer(initialState, {
           type: 'vim_delete_line',
@@ -1764,14 +1654,7 @@
           redoStack: [],
           clipboard: null,
           selectionAnchor: null,
-<<<<<<< HEAD
-          transformedToLogicalMaps: [],
-          visualToTransformedMap: [],
-          transformationsByLine: [],
-        };
-=======
-        });
->>>>>>> 73b1afb1
+        });
 
         const result = textBufferReducer(initialState, {
           type: 'vim_delete_to_end_of_line',
@@ -1793,14 +1676,7 @@
           redoStack: [],
           clipboard: null,
           selectionAnchor: null,
-<<<<<<< HEAD
-          transformedToLogicalMaps: [],
-          visualToTransformedMap: [],
-          transformationsByLine: [],
-        };
-=======
-        });
->>>>>>> 73b1afb1
+        });
 
         const result = textBufferReducer(initialState, {
           type: 'vim_delete_to_end_of_line',
@@ -1824,14 +1700,7 @@
           redoStack: [],
           clipboard: null,
           selectionAnchor: null,
-<<<<<<< HEAD
-          transformedToLogicalMaps: [],
-          visualToTransformedMap: [],
-          transformationsByLine: [],
-        };
-=======
-        });
->>>>>>> 73b1afb1
+        });
 
         const result = textBufferReducer(initialState, {
           type: 'vim_change_to_end_of_line',
@@ -1853,14 +1722,7 @@
           redoStack: [],
           clipboard: null,
           selectionAnchor: null,
-<<<<<<< HEAD
-          transformedToLogicalMaps: [],
-          visualToTransformedMap: [],
-          transformationsByLine: [],
-        };
-=======
-        });
->>>>>>> 73b1afb1
+        });
 
         const result = textBufferReducer(initialState, {
           type: 'vim_change_to_end_of_line',
