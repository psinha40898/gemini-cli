/**
 * @license
 * Copyright 2025 Google LLC
 * SPDX-License-Identifier: Apache-2.0
 */

import type { Transformation } from '../components/shared/text-buffer.js';
import { cpLen, cpSlice } from './textUtils.js';

export type HighlightToken = {
  text: string;
  type: 'default' | 'command' | 'file';
};

<<<<<<< HEAD
const HIGHLIGHT_REGEX = /(^\/[a-zA-Z0-9_-]+|@(?:(?:\\ )|[a-zA-Z0-9_./-])+)/g;
=======
// Matches slash commands (e.g., /help) and @ references (files or MCP resource URIs).
// The @ pattern uses a negated character class to support URIs like `@file:///example.txt`
// which contain colons. It matches any character except delimiters: comma, whitespace,
// semicolon, common punctuation, and brackets.
const HIGHLIGHT_REGEX = /(^\/[a-zA-Z0-9_-]+|@(?:\\ |[^,\s;!?()[\]{}])+)/g;
>>>>>>> 3b2a4ba2

export function parseInputForHighlighting(
  text: string,
  index: number,
  transformations: Transformation[] = [],
  cursorCol?: number,
): readonly HighlightToken[] {
  HIGHLIGHT_REGEX.lastIndex = 0;

  if (!text) {
    return [{ text: '', type: 'default' }];
  }

  const parseUntransformedInput = (text: string): HighlightToken[] => {
    const tokens: HighlightToken[] = [];
    if (!text) return tokens;

    HIGHLIGHT_REGEX.lastIndex = 0;
    let last = 0;
    let match: RegExpExecArray | null;

    while ((match = HIGHLIGHT_REGEX.exec(text)) !== null) {
      const [fullMatch] = match;
      const matchIndex = match.index;

      if (matchIndex > last) {
        tokens.push({ text: text.slice(last, matchIndex), type: 'default' });
      }

      const type = fullMatch.startsWith('/') ? 'command' : 'file';
      if (type === 'command' && index !== 0) {
        tokens.push({ text: fullMatch, type: 'default' });
      } else {
        tokens.push({ text: fullMatch, type });
      }

      last = matchIndex + fullMatch.length;
    }

    if (last < text.length) {
      tokens.push({ text: text.slice(last), type: 'default' });
    }

    return tokens;
  };

  const tokens: HighlightToken[] = [];

  let column = 0;
  const sortedTransformations = (transformations ?? [])
    .slice()
    .sort((a, b) => a.logStart - b.logStart);

  for (const transformation of sortedTransformations) {
    const textBeforeTransformation = cpSlice(
      text,
      column,
      transformation.logStart,
    );
    tokens.push(...parseUntransformedInput(textBeforeTransformation));

    const isCursorInside =
      typeof cursorCol === 'number' &&
      cursorCol >= transformation.logStart &&
      cursorCol <= transformation.logEnd;
    const transformationText = isCursorInside
      ? transformation.logicalText
      : transformation.collapsedText;
    tokens.push({ text: transformationText, type: 'file' });

    column = transformation.logEnd;
  }

  const textAfterFinalTransformation = cpSlice(text, column);
  tokens.push(...parseUntransformedInput(textAfterFinalTransformation));
  return tokens;
}

export function parseSegmentsFromTokens(
  tokens: readonly HighlightToken[],
  sliceStart: number,
  sliceEnd: number,
): readonly HighlightToken[] {
  if (sliceStart >= sliceEnd) return [];

  const segments: HighlightToken[] = [];
  let tokenCpStart = 0;

  for (const token of tokens) {
    const tokenLen = cpLen(token.text);
    const tokenStart = tokenCpStart;
    const tokenEnd = tokenStart + tokenLen;

    const overlapStart = Math.max(tokenStart, sliceStart);
    const overlapEnd = Math.min(tokenEnd, sliceEnd);
    if (overlapStart < overlapEnd) {
      const sliceStartInToken = overlapStart - tokenStart;
      const sliceEndInToken = overlapEnd - tokenStart;
      const rawSlice = cpSlice(token.text, sliceStartInToken, sliceEndInToken);

      const last = segments[segments.length - 1];
      if (last && last.type === token.type) {
        last.text += rawSlice;
      } else {
        segments.push({ type: token.type, text: rawSlice });
      }
    }

    tokenCpStart += tokenLen;
  }
  return segments;
}<|MERGE_RESOLUTION|>--- conflicted
+++ resolved
@@ -12,15 +12,12 @@
   type: 'default' | 'command' | 'file';
 };
 
-<<<<<<< HEAD
 const HIGHLIGHT_REGEX = /(^\/[a-zA-Z0-9_-]+|@(?:(?:\\ )|[a-zA-Z0-9_./-])+)/g;
-=======
 // Matches slash commands (e.g., /help) and @ references (files or MCP resource URIs).
 // The @ pattern uses a negated character class to support URIs like `@file:///example.txt`
 // which contain colons. It matches any character except delimiters: comma, whitespace,
 // semicolon, common punctuation, and brackets.
 const HIGHLIGHT_REGEX = /(^\/[a-zA-Z0-9_-]+|@(?:\\ |[^,\s;!?()[\]{}])+)/g;
->>>>>>> 3b2a4ba2
 
 export function parseInputForHighlighting(
   text: string,
