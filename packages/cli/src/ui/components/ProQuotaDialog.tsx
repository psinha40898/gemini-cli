--- conflicted
+++ resolved
@@ -11,15 +11,11 @@
 
 interface ProQuotaDialogProps {
   fallbackModel: string;
-<<<<<<< HEAD
   hasApiKey: boolean;
   hasVertexAI: boolean;
   onChoice: (
-    choice: 'auth' | 'continue' | 'gemini-api-key' | 'vertex-ai',
+    choice: 'retry_later' | 'retry' | 'gemini-api-key' | 'vertex-ai',
   ) => void;
-=======
-  onChoice: (choice: 'retry_later' | 'retry') => void;
->>>>>>> cd27cae8
 }
 
 export function ProQuotaDialog({
@@ -59,13 +55,9 @@
       : []),
   ];
 
-<<<<<<< HEAD
   const handleSelect = (
-    choice: 'auth' | 'continue' | 'gemini-api-key' | 'vertex-ai',
+    choice: 'retry_later' | 'retry' | 'gemini-api-key' | 'vertex-ai',
   ) => {
-=======
-  const handleSelect = (choice: 'retry_later' | 'retry') => {
->>>>>>> cd27cae8
     onChoice(choice);
   };
 
