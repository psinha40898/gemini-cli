--- conflicted
+++ resolved
@@ -4,7 +4,6 @@
  * SPDX-License-Identifier: Apache-2.0
  */
 
-<<<<<<< HEAD
 import React, {
   useState,
   useEffect,
@@ -13,11 +12,7 @@
   useMemo,
 } from 'react';
 import { Box, Text, type DOMElement } from 'ink';
-=======
-import React, { useState, useEffect, useMemo } from 'react';
-import { Box, Text } from 'ink';
 import { AsyncFzf } from 'fzf';
->>>>>>> 08067acc
 import { theme } from '../semantic-colors.js';
 import type {
   LoadableSettingScope,
@@ -628,9 +623,18 @@
 
       switch (item.type) {
         case 'settings-header':
+          if (isSearching || searchQuery) {
+            return (
+              <Text bold color={theme.text.accent} wrap="truncate">
+                {isSearching ? '> ' : '  '}Search: {searchQuery}
+                {isSearching ? '_' : ''}
+              </Text>
+            );
+          }
           return (
             <Text bold={focusSection === 'settings'} wrap="truncate">
-              {focusSection === 'settings' ? '> ' : '  '}Settings
+              {focusSection === 'settings' ? '> ' : '  '}Settings{' '}
+              <Text color={theme.text.secondary}>(press / to search)</Text>
             </Text>
           );
 
@@ -812,6 +816,8 @@
       selectedScope,
       settings,
       terminalWidth,
+      isSearching,
+      searchQuery,
     ],
   );
 
@@ -1048,6 +1054,38 @@
     (key: Key) => {
       const { name } = key;
 
+      // Handle Search Mode
+      if (isSearching) {
+        if (keyMatchers[Command.ESCAPE](key)) {
+          setIsSearching(false);
+          setSearchQuery('');
+          return;
+        }
+        if (keyMatchers[Command.RETURN](key)) {
+          setIsSearching(false);
+          return;
+        }
+        if (name === 'backspace') {
+          setSearchQuery((prev) => prev.slice(0, -1));
+          return;
+        }
+        if (
+          key.sequence &&
+          key.sequence.length === 1 &&
+          !key.ctrl &&
+          !key.meta &&
+          !keyMatchers[Command.DIALOG_NAVIGATION_UP](key) &&
+          !keyMatchers[Command.DIALOG_NAVIGATION_DOWN](key)
+        ) {
+          setSearchQuery((prev) => prev + key.sequence);
+          return;
+        }
+      } else if (!editingKey && key.sequence === '/') {
+        setIsSearching(true);
+        setSearchQuery('');
+        return;
+      }
+
       // Tab: toggle focused section
       if (name === 'tab' && showScopeSelection) {
         setFocusSection((prev) => (prev === 'settings' ? 'scope' : 'settings'));
@@ -1226,6 +1264,9 @@
       saveRestartRequiredSettings,
       startEditing,
       showScopeSelection,
+      isSearching,
+      setIsSearching,
+      setSearchQuery,
     ],
   );
 
@@ -1719,55 +1760,9 @@
                 settings,
               );
 
-<<<<<<< HEAD
-          // Responsive layout for label
-          const labelWidth = Math.min(50, Math.max(20, terminalWidth - 30));
-
-          return (
-            <React.Fragment key={item.value}>
-              <Box flexDirection="row" alignItems="center">
-                <Box minWidth={2} flexShrink={0}>
-                  <Text
-                    color={
-                      isActive ? theme.status.success : theme.text.secondary
-                    }
-                  >
-                    {isActive ? '●' : ''}
-                  </Text>
-                </Box>
-                <Box width={labelWidth} flexShrink={0}>
-                  <Text
-                    color={isActive ? theme.status.success : theme.text.primary}
-                    wrap="truncate"
-                  >
-                    {item.label}
-                    {scopeMessage && (
-                      <Text color={theme.text.secondary}> {scopeMessage}</Text>
-                    )}
-                  </Text>
-                </Box>
-                <Box minWidth={2} />
-                <Box flexGrow={1}>
-                  <Text
-                    color={
-                      isActive
-                        ? theme.status.success
-                        : shouldBeGreyedOut
-                          ? theme.text.secondary
-                          : theme.text.primary
-                    }
-                    wrap="truncate"
-                  >
-                    {displayValue}
-                  </Text>
-                </Box>
-              </Box>
-              <Box height={1} />
-            </React.Fragment>
-          );
-        })}
-        {showScrollDown && <Text color={theme.text.secondary}>▼</Text>}
-=======
+              // Responsive layout for label
+              const labelWidth = Math.min(50, Math.max(20, terminalWidth - 30));
+
               return (
                 <React.Fragment key={item.value}>
                   <Box flexDirection="row" alignItems="center">
@@ -1780,11 +1775,12 @@
                         {isActive ? '●' : ''}
                       </Text>
                     </Box>
-                    <Box minWidth={50}>
+                    <Box width={labelWidth} flexShrink={0}>
                       <Text
                         color={
                           isActive ? theme.status.success : theme.text.primary
                         }
+                        wrap="truncate"
                       >
                         {item.label}
                         {scopeMessage && (
@@ -1795,18 +1791,21 @@
                         )}
                       </Text>
                     </Box>
-                    <Box minWidth={3} />
-                    <Text
-                      color={
-                        isActive
-                          ? theme.status.success
-                          : shouldBeGreyedOut
-                            ? theme.text.secondary
-                            : theme.text.primary
-                      }
-                    >
-                      {displayValue}
-                    </Text>
+                    <Box minWidth={2} />
+                    <Box flexGrow={1}>
+                      <Text
+                        color={
+                          isActive
+                            ? theme.status.success
+                            : shouldBeGreyedOut
+                              ? theme.text.secondary
+                              : theme.text.primary
+                        }
+                        wrap="truncate"
+                      >
+                        {displayValue}
+                      </Text>
+                    </Box>
                   </Box>
                   <Box height={1} />
                 </React.Fragment>
@@ -1815,7 +1814,6 @@
             {showScrollDown && <Text color={theme.text.secondary}>▼</Text>}
           </>
         )}
->>>>>>> 08067acc
 
         <Box height={1} />
 
