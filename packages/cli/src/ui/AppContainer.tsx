--- conflicted
+++ resolved
@@ -214,9 +214,8 @@
   const [warningBannerText, setWarningBannerText] = useState('');
   const [bannerVisible, setBannerVisible] = useState(true);
 
-<<<<<<< HEAD
   const [focusedZone, setFocusedZone] = useState<FocusedZone>('dialog');
-=======
+
   const bannerData = useMemo(
     () => ({
       defaultText: defaultBannerText,
@@ -226,7 +225,6 @@
   );
 
   const { bannerText } = useBanner(bannerData, config);
->>>>>>> 08067acc
 
   const extensionManager = config.getExtensionLoader() as ExtensionManager;
   // We are in the interactive CLI, update how we request consent and settings.
